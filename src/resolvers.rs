//! # GraphQL Resolvers
//!
//! This module implements the core business logic for all GraphQL operations.
//! Resolvers are functions that fetch/modify data in response to GraphQL queries and mutations.
//! Now includes automatic timestamp management for all operations.

use async_graphql::Object;
use chrono::Utc;
use uuid::Uuid;

use crate::data::get_sample_notes;
<<<<<<< HEAD
use crate::types::{CreateNoteInput, Note, UpdateNoteInput};
=======
use crate::types::{CreateNoteInput, Note, UpdateNoteInput}; // Add UpdateNoteInput
>>>>>>> 0efc9074

/// The root Query type for our GraphQL schema.
///
/// This contains all the "read" operations that clients can perform.
/// Each method in this impl block becomes a field in the GraphQL Query type.
pub struct Query;

#[Object]
impl Query {
    /// A simple hello world query for testing the GraphQL setup.
    ///
    /// This is useful for:
    /// - Verifying the server is running
    /// - Testing GraphQL client connections
    /// - Basic health checks
    ///
    /// ## GraphQL Schema
    /// ```graphql
    /// hello: String!
    /// ```
    async fn hello(&self) -> &str {
        "Hello from GraphQL with UUID and timestamp support!"
    }

    /// Returns a list of sample notes with timestamps for testing.
    ///
    /// This demonstrates:
    /// - GraphQL list types with non-null constraints
    /// - Complex return types with multiple fields including timestamps
    /// - Field selection capabilities
    /// - Static data serving (will be dynamic in later days)
    ///
    /// ## GraphQL Schema
    /// ```graphql
    /// notes: [Note!]!
    /// ```
    ///
    /// ## Example Usage
    /// ```graphql
    /// query {
    ///   notes {
    ///     id
    ///     title
    ///     content
    ///     createdAt
    ///     updatedAt
    ///   }
    /// }
    /// ```
    async fn notes(&self) -> Vec<Note> {
        get_sample_notes()
    }

    /// Returns a single note by UUID with timestamps, or None if not found.
    ///
    /// This demonstrates:
    /// - GraphQL arguments with required types
    /// - UUID-based identification
    /// - Optional return types for missing data
    /// - Error handling for missing data
    ///
    /// ## GraphQL Schema
    /// ```graphql
    /// note(id: String!): Note
    /// ```
    ///
    /// ## Example Usage
    /// ```graphql
    /// query {
    ///   note(id: "550e8400-e29b-41d4-a716-446655440001") {
    ///     title
    ///     content
    ///     createdAt
    ///     updatedAt
    ///   }
    /// }
    /// ```
    async fn note(&self, id: String) -> Option<Note> {
        let notes = get_sample_notes();
        notes.into_iter().find(|note| note.id == id)
    }
}

/// The root Mutation type for our GraphQL schema.
///
/// This contains all the "write" operations that clients can perform.
<<<<<<< HEAD
/// All mutations automatically manage timestamps appropriately.
=======
/// Each method in this impl block becomes a field in the GraphQL Mutation type.
///
/// ## 🎯 CRUD Operations (Day 5 Complete)
/// - **Create**: [`Mutation::create_note`] - Create new notes with UUID
/// - **Update**: [`Mutation::update_note`] - Update existing notes by ID  
/// - **Delete**: [`Mutation::delete_note`] - Delete notes by ID
/// - **Read**: Available via [`Query`] operations
>>>>>>> 0efc9074
pub struct Mutation;

#[Object]
impl Mutation {
    /// Creates a new note with auto-generated UUID and timestamps.
    ///
    /// Automatically sets:
    /// - `id`: Generated UUID v4
    /// - `createdAt`: Current UTC timestamp  
    /// - `updatedAt`: Same as createdAt (initially)
    ///
    /// ## GraphQL Schema
    /// ```graphql
    /// createNote(input: CreateNoteInput!): Note!
    /// ```
    ///
    /// ## Usage Examples
    /// ```graphql
    /// mutation {
    ///   createNote(input: {
    ///     title: "My Note"
    ///     content: "Note content here"
    ///   }) {
    ///     id
    ///     title
    ///     content
    ///     createdAt
    ///     updatedAt
    ///   }
    /// }
    /// ```
    async fn create_note(&self, input: CreateNoteInput) -> Note {
        let now = Utc::now().to_rfc3339();

        Note {
            id: Uuid::new_v4().to_string(),
            title: input.title,
            content: input.content,
            created_at: now.clone(),
            updated_at: now, // Initially same as created_at
        }
    }

    /// Updates an existing note by ID with automatic timestamp management.
    ///
    /// Automatically updates:
    /// - `updatedAt`: Set to current UTC timestamp
    /// - `createdAt`: Preserved unchanged
    ///
    /// ## GraphQL Schema
    /// ```graphql
    /// updateNote(id: String!, input: UpdateNoteInput!): Note
    /// ```
    ///
    /// ## Usage Examples
    /// ```graphql
    /// mutation {
    ///   updateNote(id: "550e8400-e29b-41d4-a716-446655440001", input: {
    ///     title: "Updated Title"
    ///   }) {
    ///     id
    ///     title
    ///     content
    ///     createdAt    # Unchanged
    ///     updatedAt    # Automatically updated to now
    ///   }
    /// }
    /// ```
    async fn update_note(&self, id: String, input: UpdateNoteInput) -> Option<Note> {
        let notes = get_sample_notes();

        if let Some(mut existing_note) = notes.into_iter().find(|note| note.id == id) {
            // Update only the fields that were provided
            if let Some(new_title) = input.title {
                existing_note.title = new_title;
            }

            if let Some(new_content) = input.content {
                existing_note.content = new_content;
            }

            // Always update the updatedAt timestamp
            existing_note.updated_at = Utc::now().to_rfc3339();
            // createdAt remains unchanged

            Some(existing_note)
        } else {
            None
        }
    }

<<<<<<< HEAD
    /// Deletes a note by ID.
    ///
=======
    /// Updates an existing note by ID with partial field updates.
    ///
    /// This mutation demonstrates advanced GraphQL concepts:
    ///
    /// ## 🔧 Technical Features
    /// - **Partial Updates**: Only provided fields are updated
    /// - **Optional Inputs**: Uses `Option<String>` for flexible updates
    /// - **Error Handling**: Returns `None` if note doesn't exist
    /// - **Field Preservation**: Unchanged fields keep their current values
    ///
    /// ## GraphQL Schema
    /// ```graphql
    /// updateNote(id: String!, input: UpdateNoteInput!): Note
    /// ```
    ///
    /// ## Usage Examples
    ///
    /// ### Update Only Title
    /// ```graphql
    /// mutation {
    ///   updateNote(id: "550e8400-e29b-41d4-a716-446655440001", input: {
    ///     title: "Updated Title"
    ///   }) {
    ///     id
    ///     title
    ///     content
    ///   }
    /// }
    /// ```
    ///
    /// ### Update Both Fields
    /// ```graphql
    /// mutation {
    ///   updateNote(id: "550e8400-e29b-41d4-a716-446655440001", input: {
    ///     title: "New Title"
    ///     content: "Completely new content here!"
    ///   }) {
    ///     id
    ///     title
    ///     content
    ///   }
    /// }
    /// ```
    ///
    /// # Arguments
    /// - `id`: The UUID of the note to update
    /// - `input`: [`UpdateNoteInput`] - Fields to update (all optional)
    ///
    /// # Returns
    /// - `Some(`[`Note`]`)` - The updated note if found
    /// - `None` - If no note exists with the given ID
    ///
    /// # Future Enhancements
    /// - Will validate user permissions (Day 11)
    /// - Will include optimistic locking (Day 12)
    /// - Will trigger real-time updates (Day 13)
    async fn update_note(&self, id: String, input: UpdateNoteInput) -> Option<Note> {
        // In a real app, this would update the database
        // For now, we simulate finding and updating a note
        let notes = get_sample_notes();

        // Find the existing note
        if let Some(mut existing_note) = notes.into_iter().find(|note| note.id == id) {
            // Update only the fields that were provided
            if let Some(new_title) = input.title {
                existing_note.title = new_title;
            }

            if let Some(new_content) = input.content {
                existing_note.content = new_content;
            }

            // Return the updated note
            Some(existing_note)
        } else {
            // Note not found
            None
        }
    }

    /// Deletes a note by ID.
    ///
    /// This mutation demonstrates:
    ///
    /// ## 🔧 Technical Features
    /// - **Simple Deletion**: Takes only an ID argument
    /// - **Boolean Response**: Returns success/failure status
    /// - **Error Handling**: `false` if note doesn't exist
    /// - **Idempotent**: Safe to call multiple times
    ///
>>>>>>> 0efc9074
    /// ## GraphQL Schema
    /// ```graphql
    /// deleteNote(id: String!): Boolean!
    /// ```
    ///
    /// ## Usage Examples
<<<<<<< HEAD
=======
    ///
    /// ### Delete by ID
    /// ```graphql
    /// mutation {
    ///   deleteNote(id: "550e8400-e29b-41d4-a716-446655440001")
    /// }
    /// ```
    ///
    /// ### Delete with Confirmation Query
>>>>>>> 0efc9074
    /// ```graphql
    /// mutation {
    ///   deleteNote(id: "550e8400-e29b-41d4-a716-446655440001")
    /// }
<<<<<<< HEAD
    /// ```
    async fn delete_note(&self, id: String) -> bool {
        let notes = get_sample_notes();
=======
    /// # Then verify it's gone:
    /// query {
    ///   note(id: "550e8400-e29b-41d4-a716-446655440001") {
    ///     id
    ///   }
    /// }
    /// ```
    ///
    /// # Arguments
    /// - `id`: The UUID of the note to delete
    ///
    /// # Returns
    /// - `true` - Note was found and deleted successfully
    /// - `false` - Note was not found (already deleted or never existed)
    ///
    /// # Future Enhancements
    /// - Will validate user permissions (Day 11)
    /// - Will support soft deletes (Day 12)
    /// - Will trigger real-time notifications (Day 13)
    async fn delete_note(&self, id: String) -> bool {
        // In a real app, this would delete from the database
        // For now, we simulate checking if the note exists
        let notes = get_sample_notes();

        // Check if the note exists (in real app, this would delete it)
>>>>>>> 0efc9074
        notes.into_iter().any(|note| note.id == id)
    }
}<|MERGE_RESOLUTION|>--- conflicted
+++ resolved
@@ -9,11 +9,7 @@
 use uuid::Uuid;
 
 use crate::data::get_sample_notes;
-<<<<<<< HEAD
 use crate::types::{CreateNoteInput, Note, UpdateNoteInput};
-=======
-use crate::types::{CreateNoteInput, Note, UpdateNoteInput}; // Add UpdateNoteInput
->>>>>>> 0efc9074
 
 /// The root Query type for our GraphQL schema.
 ///
@@ -100,17 +96,7 @@
 /// The root Mutation type for our GraphQL schema.
 ///
 /// This contains all the "write" operations that clients can perform.
-<<<<<<< HEAD
-/// All mutations automatically manage timestamps appropriately.
-=======
 /// Each method in this impl block becomes a field in the GraphQL Mutation type.
-///
-/// ## 🎯 CRUD Operations (Day 5 Complete)
-/// - **Create**: [`Mutation::create_note`] - Create new notes with UUID
-/// - **Update**: [`Mutation::update_note`] - Update existing notes by ID  
-/// - **Delete**: [`Mutation::delete_note`] - Delete notes by ID
-/// - **Read**: Available via [`Query`] operations
->>>>>>> 0efc9074
 pub struct Mutation;
 
 #[Object]
@@ -202,154 +188,21 @@
         }
     }
 
-<<<<<<< HEAD
     /// Deletes a note by ID.
     ///
-=======
-    /// Updates an existing note by ID with partial field updates.
-    ///
-    /// This mutation demonstrates advanced GraphQL concepts:
-    ///
-    /// ## 🔧 Technical Features
-    /// - **Partial Updates**: Only provided fields are updated
-    /// - **Optional Inputs**: Uses `Option<String>` for flexible updates
-    /// - **Error Handling**: Returns `None` if note doesn't exist
-    /// - **Field Preservation**: Unchanged fields keep their current values
-    ///
-    /// ## GraphQL Schema
-    /// ```graphql
-    /// updateNote(id: String!, input: UpdateNoteInput!): Note
+    /// ## GraphQL Schema
+    /// ```graphql
+    /// deleteNote(id: String!): Boolean!
     /// ```
     ///
     /// ## Usage Examples
-    ///
-    /// ### Update Only Title
-    /// ```graphql
-    /// mutation {
-    ///   updateNote(id: "550e8400-e29b-41d4-a716-446655440001", input: {
-    ///     title: "Updated Title"
-    ///   }) {
-    ///     id
-    ///     title
-    ///     content
-    ///   }
-    /// }
-    /// ```
-    ///
-    /// ### Update Both Fields
-    /// ```graphql
-    /// mutation {
-    ///   updateNote(id: "550e8400-e29b-41d4-a716-446655440001", input: {
-    ///     title: "New Title"
-    ///     content: "Completely new content here!"
-    ///   }) {
-    ///     id
-    ///     title
-    ///     content
-    ///   }
-    /// }
-    /// ```
-    ///
-    /// # Arguments
-    /// - `id`: The UUID of the note to update
-    /// - `input`: [`UpdateNoteInput`] - Fields to update (all optional)
-    ///
-    /// # Returns
-    /// - `Some(`[`Note`]`)` - The updated note if found
-    /// - `None` - If no note exists with the given ID
-    ///
-    /// # Future Enhancements
-    /// - Will validate user permissions (Day 11)
-    /// - Will include optimistic locking (Day 12)
-    /// - Will trigger real-time updates (Day 13)
-    async fn update_note(&self, id: String, input: UpdateNoteInput) -> Option<Note> {
-        // In a real app, this would update the database
-        // For now, we simulate finding and updating a note
-        let notes = get_sample_notes();
-
-        // Find the existing note
-        if let Some(mut existing_note) = notes.into_iter().find(|note| note.id == id) {
-            // Update only the fields that were provided
-            if let Some(new_title) = input.title {
-                existing_note.title = new_title;
-            }
-
-            if let Some(new_content) = input.content {
-                existing_note.content = new_content;
-            }
-
-            // Return the updated note
-            Some(existing_note)
-        } else {
-            // Note not found
-            None
-        }
-    }
-
-    /// Deletes a note by ID.
-    ///
-    /// This mutation demonstrates:
-    ///
-    /// ## 🔧 Technical Features
-    /// - **Simple Deletion**: Takes only an ID argument
-    /// - **Boolean Response**: Returns success/failure status
-    /// - **Error Handling**: `false` if note doesn't exist
-    /// - **Idempotent**: Safe to call multiple times
-    ///
->>>>>>> 0efc9074
-    /// ## GraphQL Schema
-    /// ```graphql
-    /// deleteNote(id: String!): Boolean!
-    /// ```
-    ///
-    /// ## Usage Examples
-<<<<<<< HEAD
-=======
-    ///
-    /// ### Delete by ID
     /// ```graphql
     /// mutation {
     ///   deleteNote(id: "550e8400-e29b-41d4-a716-446655440001")
     /// }
     /// ```
-    ///
-    /// ### Delete with Confirmation Query
->>>>>>> 0efc9074
-    /// ```graphql
-    /// mutation {
-    ///   deleteNote(id: "550e8400-e29b-41d4-a716-446655440001")
-    /// }
-<<<<<<< HEAD
-    /// ```
     async fn delete_note(&self, id: String) -> bool {
         let notes = get_sample_notes();
-=======
-    /// # Then verify it's gone:
-    /// query {
-    ///   note(id: "550e8400-e29b-41d4-a716-446655440001") {
-    ///     id
-    ///   }
-    /// }
-    /// ```
-    ///
-    /// # Arguments
-    /// - `id`: The UUID of the note to delete
-    ///
-    /// # Returns
-    /// - `true` - Note was found and deleted successfully
-    /// - `false` - Note was not found (already deleted or never existed)
-    ///
-    /// # Future Enhancements
-    /// - Will validate user permissions (Day 11)
-    /// - Will support soft deletes (Day 12)
-    /// - Will trigger real-time notifications (Day 13)
-    async fn delete_note(&self, id: String) -> bool {
-        // In a real app, this would delete from the database
-        // For now, we simulate checking if the note exists
-        let notes = get_sample_notes();
-
-        // Check if the note exists (in real app, this would delete it)
->>>>>>> 0efc9074
         notes.into_iter().any(|note| note.id == id)
     }
 }